--- conflicted
+++ resolved
@@ -17,16 +17,10 @@
 	ResolveMethod(*types.Selection) *LLVMValue
 }
 
-<<<<<<< HEAD
 // llvmTypeMap is provides a means of mapping from a types.Map
 // to llgo's corresponding LLVM type representation.
 type llvmTypeMap struct {
 	*types.StdSizes
-=======
-type LLVMTypeMap struct {
-	TypeStringer
-	types.StdSizes
->>>>>>> ce367738
 	target  llvm.TargetData
 	inttype llvm.Type
 
@@ -67,7 +61,6 @@
 	} else {
 		inttype = llvm.Int32Type()
 	}
-<<<<<<< HEAD
 	return &llvmTypeMap{
 		StdSizes: &types.StdSizes{
 			WordSize: int64(target.PointerSize()),
@@ -76,16 +69,6 @@
 		target:     target,
 		inttype:    inttype,
 		ptrstandin: llvm.GlobalContext().StructCreateNamed(""),
-=======
-	return &LLVMTypeMap{
-		target: target,
-		StdSizes: types.StdSizes{
-			WordSize: int64(target.PointerSize()),
-			MaxAlign: 8,
-		},
-		types:   make(map[string]llvm.Type),
-		inttype: inttype,
->>>>>>> ce367738
 	}
 }
 
